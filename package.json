--- conflicted
+++ resolved
@@ -25,12 +25,7 @@
     "ajv": "^8.6.0",
     "ajv-keywords": "^5.0.0",
     "atob": "^2.1.2",
-<<<<<<< HEAD
-    "axios": "^0.21.1",
-    "dotenv": "^8.2.0",
-=======
     "dotenv": "^8.6.0",
->>>>>>> 63b3aabc
     "express": "^4.17.1",
     "helmet": "^4.6.0",
     "http-proxy-middleware": "^0.20.0",
