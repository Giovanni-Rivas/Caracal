--- conflicted
+++ resolved
@@ -19,10 +19,6 @@
 const permissionHandler = require('./handlers/permssionHandler.js');
 const dataHandlers = require('./handlers/dataHandlers.js');
 const sanitizeBody = require('./handlers/sanitizeHandler.js');
-<<<<<<< HEAD
-
-=======
->>>>>>> f435f6fd
 const DataTransformationHandler = require('./handlers/dataTransformationHandler.js');
 
 // TODO -- make optional
@@ -42,14 +38,6 @@
 var MONGO_URI = process.env.MONGO_URI || 'mongodb://localhost';
 
 var DISABLE_CSP = process.env.DISABLE_CSP || false;
-
-var DISABLE_TF = process.env.DISABLE_TF || false;
-
-
-if (!DISABLE_TF) {
-  const DataSet = require('./handlers/datasetHandler.js');
-  const Model = require('./handlers/modelTrainer.js');
-}
 
 const app = express();
 app.use(cookieParser());
